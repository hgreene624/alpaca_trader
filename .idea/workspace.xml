<?xml version="1.0" encoding="UTF-8"?>
<project version="4">
  <component name="AutoImportSettings">
    <option name="autoReloadType" value="SELECTIVE" />
  </component>
  <component name="ChangeListManager">
<<<<<<< HEAD
    <list default="true" id="2f29820a-9804-4812-9b6e-6d4c72e92726" name="Changes" comment="ea train inspector started. EA logger updated with session timeframe data. framework there but not working.">
      <change afterPath="$PROJECT_DIR$/scripts/repro_env_reset.py" afterDir="false" />
      <change beforePath="$PROJECT_DIR$/.idea/alpaca_trader.iml" beforeDir="false" afterPath="$PROJECT_DIR$/.idea/alpaca_trader.iml" afterDir="false" />
      <change beforePath="$PROJECT_DIR$/.idea/misc.xml" beforeDir="false" afterPath="$PROJECT_DIR$/.idea/misc.xml" afterDir="false" />
      <change beforePath="$PROJECT_DIR$/.idea/workspace.xml" beforeDir="false" afterPath="$PROJECT_DIR$/.idea/workspace.xml" afterDir="false" />
      <change beforePath="$PROJECT_DIR$/pages/2_1_EA_Train_Inspector.py" beforeDir="false" afterPath="$PROJECT_DIR$/pages/3_EA_Train_Inspector.py" afterDir="false" />
    </list>
=======
    <list default="true" id="2f29820a-9804-4812-9b6e-6d4c72e92726" name="Changes" comment="ea train inspector started. EA logger updated with session timeframe data. framework there but not working." />
>>>>>>> 361f5274
    <option name="SHOW_DIALOG" value="false" />
    <option name="HIGHLIGHT_CONFLICTS" value="true" />
    <option name="HIGHLIGHT_NON_ACTIVE_CHANGELIST" value="false" />
    <option name="LAST_RESOLUTION" value="IGNORE" />
  </component>
  <component name="FileTemplateManagerImpl">
    <option name="RECENT_TEMPLATES">
      <list>
        <option value="Python Script" />
      </list>
    </option>
  </component>
  <component name="Git.Settings">
    <option name="RECENT_BRANCH_BY_REPOSITORY">
      <map>
        <entry key="$PROJECT_DIR$" value="main" />
      </map>
    </option>
    <option name="RECENT_GIT_ROOT_PATH" value="$PROJECT_DIR$" />
  </component>
  <component name="GitHubPullRequestSearchHistory">{
  &quot;lastFilter&quot;: {
    &quot;state&quot;: &quot;OPEN&quot;,
    &quot;assignee&quot;: &quot;hgreene624&quot;
  }
}</component>
  <component name="GithubPullRequestsUISettings">{
  &quot;selectedUrlAndAccountId&quot;: {
    &quot;url&quot;: &quot;https://github.com/hgreene624/alpaca_trader.git&quot;,
    &quot;accountId&quot;: &quot;1e92545f-1488-456d-bba4-9ce5a4ab4895&quot;
  }
}</component>
  <component name="ProjectColorInfo">{
  &quot;associatedIndex&quot;: 4
}</component>
  <component name="ProjectId" id="32Vok2LBOakOgGDlM2tZJLUTjW7" />
  <component name="ProjectLevelVcsManager">
    <ConfirmationsSetting value="2" id="Add" />
  </component>
  <component name="ProjectViewState">
    <option name="hideEmptyMiddlePackages" value="true" />
    <option name="showLibraryContents" value="true" />
  </component>
  <component name="PropertiesComponent"><![CDATA[{
  "keyToString": {
    "ASKED_SHARE_PROJECT_CONFIGURATION_FILES": "true",
    "ModuleVcsDetector.initialDetectionPerformed": "true",
    "RunOnceActivity.ShowReadmeOnStart": "true",
    "RunOnceActivity.git.unshallow": "true",
    "SHARE_PROJECT_CONFIGURATION_FILES": "true",
    "git-widget-placeholder": "#17 on codex/refactor-portfolio-page-for…ality",
    "node.js.detected.package.eslint": "true",
    "node.js.detected.package.tslint": "true",
    "node.js.selected.package.eslint": "(autodetect)",
    "node.js.selected.package.tslint": "(autodetect)",
    "nodejs_package_manager_path": "npm",
    "settings.editor.selected.configurable": "preferences.general",
    "vue.rearranger.settings.migration": "true"
  }
}]]></component>
  <component name="RecentsManager">
    <key name="MoveFile.RECENT_KEYS">
      <recent name="$PROJECT_DIR$/Pages_UNUSED" />
      <recent name="$PROJECT_DIR$/src/utils" />
      <recent name="$PROJECT_DIR$" />
      <recent name="$PROJECT_DIR$/data" />
      <recent name="$PROJECT_DIR$/my-trading-app" />
    </key>
  </component>
  <component name="SharedIndexes">
    <attachedChunks>
      <set>
        <option value="bundled-js-predefined-d6986cc7102b-09060db00ec0-JavaScript-PY-251.26927.90" />
        <option value="bundled-python-sdk-41e8cd69c857-64d779b69b7a-com.jetbrains.pycharm.pro.sharedIndexes.bundled-PY-251.26927.90" />
      </set>
    </attachedChunks>
  </component>
  <component name="TaskManager">
    <task active="true" id="Default" summary="Default task">
      <changelist id="2f29820a-9804-4812-9b6e-6d4c72e92726" name="Changes" comment="" />
      <created>1757515239328</created>
      <option name="number" value="Default" />
      <option name="presentableId" value="Default" />
      <updated>1757515239328</updated>
      <workItem from="1757515240338" duration="9662000" />
      <workItem from="1757526380162" duration="7046000" />
      <workItem from="1757550532581" duration="709000" />
      <workItem from="1757607810653" duration="5747000" />
      <workItem from="1757688005912" duration="6364000" />
      <workItem from="1757773917628" duration="11173000" />
      <workItem from="1757785819263" duration="1841000" />
      <workItem from="1757787673277" duration="312000" />
      <workItem from="1757787993860" duration="1735000" />
      <workItem from="1757943396146" duration="5914000" />
      <workItem from="1757949490554" duration="2758000" />
      <workItem from="1757952520940" duration="1721000" />
      <workItem from="1757954257238" duration="4647000" />
      <workItem from="1758033823981" duration="22111000" />
      <workItem from="1758056469773" duration="13190000" />
      <workItem from="1758828289886" duration="3111000" />
      <workItem from="1758996558016" duration="2016000" />
      <workItem from="1758999746262" duration="14204000" />
      <workItem from="1759077063615" duration="2294000" />
    </task>
    <task id="LOCAL-00010" summary="&#10;- Checkbox to toggle risk-parity vs equal weights.&#10;- Compute weights from daily stddev of returns over sim range.&#10;- Keep per-ticker strategy selection + portfolio params fallback.">
      <option name="closed" value="true" />
      <created>1757533497798</created>
      <option name="number" value="00010" />
      <option name="presentableId" value="LOCAL-00010" />
      <option name="project" value="LOCAL" />
      <updated>1757533497798</updated>
    </task>
    <task id="LOCAL-00011" summary="individual ticker graphs in simulation results with buy and sell markers">
      <option name="closed" value="true" />
      <created>1757555341776</created>
      <option name="number" value="00011" />
      <option name="presentableId" value="LOCAL-00011" />
      <option name="project" value="LOCAL" />
      <updated>1757555341776</updated>
    </task>
    <task id="LOCAL-00012" summary="Auto bounds for initial model params BETA">
      <option name="closed" value="true" />
      <created>1757557630611</created>
      <option name="number" value="00012" />
      <option name="presentableId" value="LOCAL-00012" />
      <option name="project" value="LOCAL" />
      <updated>1757557630611</updated>
    </task>
    <task id="LOCAL-00013" summary="started new base model + tuning architechture">
      <option name="closed" value="true" />
      <created>1757607751478</created>
      <option name="number" value="00013" />
      <option name="presentableId" value="LOCAL-00013" />
      <option name="project" value="LOCAL" />
      <updated>1757607751478</updated>
    </task>
    <task id="LOCAL-00014" summary="setup for storing and fetching historical data from wiki and alpaca. need to confirm local storage and seperate metadata and historical data fetching">
      <option name="closed" value="true" />
      <created>1757610441529</created>
      <option name="number" value="00014" />
      <option name="presentableId" value="LOCAL-00014" />
      <option name="project" value="LOCAL" />
      <updated>1757610441529</updated>
    </task>
    <task id="LOCAL-00015" summary="working metadata filter for portfolio data fetching">
      <option name="closed" value="true" />
      <created>1757610973597</created>
      <option name="number" value="00015" />
      <option name="presentableId" value="LOCAL-00015" />
      <option name="project" value="LOCAL" />
      <updated>1757610973597</updated>
    </task>
    <task id="LOCAL-00016" summary="basemodel refactor. no error but not computing">
      <option name="closed" value="true" />
      <created>1757692456160</created>
      <option name="number" value="00016" />
      <option name="presentableId" value="LOCAL-00016" />
      <option name="project" value="LOCAL" />
      <updated>1757692456160</updated>
    </task>
    <task id="LOCAL-00017" summary="basemodel refactor. computing but slow">
      <option name="closed" value="true" />
      <created>1757693482121</created>
      <option name="number" value="00017" />
      <option name="presentableId" value="LOCAL-00017" />
      <option name="project" value="LOCAL" />
      <updated>1757693482121</updated>
    </task>
    <task id="LOCAL-00018" summary="with API Info">
      <option name="closed" value="true" />
      <created>1757693799387</created>
      <option name="number" value="00018" />
      <option name="presentableId" value="LOCAL-00018" />
      <option name="project" value="LOCAL" />
      <updated>1757693799387</updated>
    </task>
    <task id="LOCAL-00019" summary="updated data model to have savable portfolio level general model">
      <option name="closed" value="true" />
      <created>1757777505127</created>
      <option name="number" value="00019" />
      <option name="presentableId" value="LOCAL-00019" />
      <option name="project" value="LOCAL" />
      <updated>1757777505127</updated>
    </task>
    <task id="LOCAL-00020" summary="reverted to single core. base model trainer not working and no log button">
      <option name="closed" value="true" />
      <created>1757788220654</created>
      <option name="number" value="00020" />
      <option name="presentableId" value="LOCAL-00020" />
      <option name="project" value="LOCAL" />
      <updated>1757788220654</updated>
    </task>
    <task id="LOCAL-00021" summary="fixed storage error on home page">
      <option name="closed" value="true" />
      <created>1757945336916</created>
      <option name="number" value="00021" />
      <option name="presentableId" value="LOCAL-00021" />
      <option name="project" value="LOCAL" />
      <updated>1757945336916</updated>
    </task>
    <task id="LOCAL-00022" summary="Started logging system for base model, UI Woring, json export working.">
      <option name="closed" value="true" />
      <created>1757949097657</created>
      <option name="number" value="00022" />
      <option name="presentableId" value="LOCAL-00022" />
      <option name="project" value="LOCAL" />
      <updated>1757949097657</updated>
    </task>
    <task id="LOCAL-00023" summary="working 80/20 model param refactor. No base model training happening yet">
      <option name="closed" value="true" />
      <created>1758034928074</created>
      <option name="number" value="00023" />
      <option name="presentableId" value="LOCAL-00023" />
      <option name="project" value="LOCAL" />
      <updated>1758034928074</updated>
    </task>
    <task id="LOCAL-00024" summary="working 80/20 model param refactor. evolution started and testing with trades">
      <option name="closed" value="true" />
      <created>1758039023007</created>
      <option name="number" value="00024" />
      <option name="presentableId" value="LOCAL-00024" />
      <option name="project" value="LOCAL" />
      <updated>1758039023007</updated>
    </task>
    <task id="LOCAL-00025" summary="added day trading guards with holding limits">
      <option name="closed" value="true" />
      <created>1758039203520</created>
      <option name="number" value="00025" />
      <option name="presentableId" value="LOCAL-00025" />
      <option name="project" value="LOCAL" />
      <updated>1758039203520</updated>
    </task>
    <task id="LOCAL-00026" summary="working Strategy Adapter page. with help tips">
      <option name="closed" value="true" />
      <created>1758039999562</created>
      <option name="number" value="00026" />
      <option name="presentableId" value="LOCAL-00026" />
      <option name="project" value="LOCAL" />
      <updated>1758039999562</updated>
    </task>
    <task id="LOCAL-00027" summary="multi core training and expsed trade rate preferance vars">
      <option name="closed" value="true" />
      <created>1758041838879</created>
      <option name="number" value="00027" />
      <option name="presentableId" value="LOCAL-00027" />
      <option name="project" value="LOCAL" />
      <updated>1758041838879</updated>
    </task>
    <task id="LOCAL-00028" summary="data pipeline validated, with test. requirements updated. starting test for strategy adapter">
      <option name="closed" value="true" />
      <created>1758050669573</created>
      <option name="number" value="00028" />
      <option name="presentableId" value="LOCAL-00028" />
      <option name="project" value="LOCAL" />
      <updated>1758050669573</updated>
    </task>
    <task id="LOCAL-00029" summary="sucessfull strategy adapter test">
      <option name="closed" value="true" />
      <created>1758053264564</created>
      <option name="number" value="00029" />
      <option name="presentableId" value="LOCAL-00029" />
      <option name="project" value="LOCAL" />
      <updated>1758053264564</updated>
    </task>
    <task id="LOCAL-00030" summary="sucessfull strategy adapter test V2">
      <option name="closed" value="true" />
      <created>1758055176640</created>
      <option name="number" value="00030" />
      <option name="presentableId" value="LOCAL-00030" />
      <option name="project" value="LOCAL" />
      <updated>1758055176640</updated>
    </task>
    <task id="LOCAL-00031" summary="successfull walkforward test">
      <option name="closed" value="true" />
      <created>1758056020288</created>
      <option name="number" value="00031" />
      <option name="presentableId" value="LOCAL-00031" />
      <option name="project" value="LOCAL" />
      <updated>1758056020288</updated>
    </task>
    <task id="LOCAL-00032" summary="walkforward with artifact detection, test sucess">
      <option name="closed" value="true" />
      <created>1758057127222</created>
      <option name="number" value="00032" />
      <option name="presentableId" value="LOCAL-00032" />
      <option name="project" value="LOCAL" />
      <updated>1758057127222</updated>
    </task>
    <task id="LOCAL-00033" summary="implementing walkforward in strategy adapter page. still gettign error on run &#10;&#10;python -c &quot;import importlib; m=importlib.import_module('src.optimization.walkforward'); print('OK:', hasattr(m,'walk_forward'))&quot;">
      <option name="closed" value="true" />
      <created>1758062378258</created>
      <option name="number" value="00033" />
      <option name="presentableId" value="LOCAL-00033" />
      <option name="project" value="LOCAL" />
      <updated>1758062378258</updated>
    </task>
    <task id="LOCAL-00034" summary="refactor storage and fix portfolio page error">
      <option name="closed" value="true" />
      <created>1758121554087</created>
      <option name="number" value="00034" />
      <option name="presentableId" value="LOCAL-00034" />
      <option name="project" value="LOCAL" />
      <updated>1758121554087</updated>
    </task>
    <task id="LOCAL-00035" summary="fixed portfolio storage and loading in portfolios page">
      <option name="closed" value="true" />
      <created>1758124084974</created>
      <option name="number" value="00035" />
      <option name="presentableId" value="LOCAL-00035" />
      <option name="project" value="LOCAL" />
      <updated>1758124084974</updated>
    </task>
    <task id="LOCAL-00036" summary="fixed portfolio loading in strategy adapter. problem loading historical when training">
      <option name="closed" value="true" />
      <created>1758124626889</created>
      <option name="number" value="00036" />
      <option name="presentableId" value="LOCAL-00036" />
      <option name="project" value="LOCAL" />
      <updated>1758124626889</updated>
    </task>
    <task id="LOCAL-00037" summary="fixed loading problem, now not training">
      <option name="closed" value="true" />
      <created>1758125132788</created>
      <option name="number" value="00037" />
      <option name="presentableId" value="LOCAL-00037" />
      <option name="project" value="LOCAL" />
      <updated>1758125132788</updated>
    </task>
    <task id="LOCAL-00038" summary="fixed memory_cache.py time error">
      <option name="closed" value="true" />
      <created>1758911854860</created>
      <option name="number" value="00038" />
      <option name="presentableId" value="LOCAL-00038" />
      <option name="project" value="LOCAL" />
      <updated>1758911854860</updated>
    </task>
    <task id="LOCAL-00039" summary="container width error resolved. loader spam removed">
      <option name="closed" value="true" />
      <created>1758912602461</created>
      <option name="number" value="00039" />
      <option name="presentableId" value="LOCAL-00039" />
      <option name="project" value="LOCAL" />
      <updated>1758912602461</updated>
    </task>
    <task id="LOCAL-00040" summary="fixed thread calling error in Home.py">
      <option name="closed" value="true" />
      <created>1758913639675</created>
      <option name="number" value="00040" />
      <option name="presentableId" value="LOCAL-00040" />
      <option name="project" value="LOCAL" />
      <updated>1758913639675</updated>
    </task>
    <task id="LOCAL-00041" summary="removed traps from home to keep neat">
      <option name="closed" value="true" />
      <created>1758913999215</created>
      <option name="number" value="00041" />
      <option name="presentableId" value="LOCAL-00041" />
      <option name="project" value="LOCAL" />
      <updated>1758913999215</updated>
    </task>
    <task id="LOCAL-00042" summary="fixed walk forward error">
      <option name="closed" value="true" />
      <created>1758915626876</created>
      <option name="number" value="00042" />
      <option name="presentableId" value="LOCAL-00042" />
      <option name="project" value="LOCAL" />
      <updated>1758915626876</updated>
    </task>
    <task id="LOCAL-00043" summary="ea jsonl log generation working">
      <option name="closed" value="true" />
      <created>1758917455877</created>
      <option name="number" value="00043" />
      <option name="presentableId" value="LOCAL-00043" />
      <option name="project" value="LOCAL" />
      <updated>1758917455877</updated>
    </task>
    <task id="LOCAL-00044" summary="changed defulat model values and slider ranges">
      <option name="closed" value="true" />
      <created>1758917793321</created>
      <option name="number" value="00044" />
      <option name="presentableId" value="LOCAL-00044" />
      <option name="project" value="LOCAL" />
      <updated>1758917793321</updated>
    </task>
    <task id="LOCAL-00045" summary="working ea_log_inspect.py">
      <option name="closed" value="true" />
      <created>1758918582824</created>
      <option name="number" value="00045" />
      <option name="presentableId" value="LOCAL-00045" />
      <option name="project" value="LOCAL" />
      <updated>1758918582824</updated>
    </task>
    <task id="LOCAL-00046" summary="defualt ea params second update">
      <option name="closed" value="true" />
      <created>1758919321599</created>
      <option name="number" value="00046" />
      <option name="presentableId" value="LOCAL-00046" />
      <option name="project" value="LOCAL" />
      <updated>1758919321599</updated>
    </task>
    <task id="LOCAL-00047" summary="graph working but no gen 0 to start. trade performance also not good relative to score. converges towards no trades">
      <option name="closed" value="true" />
      <created>1758989060487</created>
      <option name="number" value="00047" />
      <option name="presentableId" value="LOCAL-00047" />
      <option name="project" value="LOCAL" />
      <updated>1758989060487</updated>
    </task>
    <task id="LOCAL-00048" summary="gen 0 showing up. still converging on no trades">
      <option name="closed" value="true" />
      <created>1758989258485</created>
      <option name="number" value="00048" />
      <option name="presentableId" value="LOCAL-00048" />
      <option name="project" value="LOCAL" />
      <updated>1758989258485</updated>
    </task>
    <task id="LOCAL-00049" summary="refactored strategy adapter to remove walkforward into seperate page. added save load feature for ea params">
      <option name="closed" value="true" />
      <created>1758996691333</created>
      <option name="number" value="00049" />
      <option name="presentableId" value="LOCAL-00049" />
      <option name="project" value="LOCAL" />
      <updated>1758996691333</updated>
    </task>
    <task id="LOCAL-00050" summary="working save es parmas button">
      <option name="closed" value="true" />
      <created>1758998079850</created>
      <option name="number" value="00050" />
      <option name="presentableId" value="LOCAL-00050" />
      <option name="project" value="LOCAL" />
      <updated>1758998079850</updated>
    </task>
    <task id="LOCAL-00051" summary="md params file created">
      <option name="closed" value="true" />
      <created>1759000464009</created>
      <option name="number" value="00051" />
      <option name="presentableId" value="LOCAL-00051" />
      <option name="project" value="LOCAL" />
      <updated>1759000464010</updated>
    </task>
    <task id="LOCAL-00052" summary="updated fitness calculation in evolutionary.py with normalized values to address noncorrelation of socres and ROE. improved but still replacing better models with worse performers with higher score">
      <option name="closed" value="true" />
      <created>1759001422709</created>
      <option name="number" value="00052" />
      <option name="presentableId" value="LOCAL-00052" />
      <option name="project" value="LOCAL" />
      <updated>1759001422709</updated>
    </task>
    <task id="LOCAL-00053" summary="converted evolutionary.py to use json config and patched loader.py cache issue">
      <option name="closed" value="true" />
      <created>1759068242398</created>
      <option name="number" value="00053" />
      <option name="presentableId" value="LOCAL-00053" />
      <option name="project" value="LOCAL" />
      <updated>1759068242398</updated>
    </task>
    <task id="LOCAL-00054" summary="added holding days and trade min max penalties in ea weight params config. updated helper scripts to integrate. worse resutls so far. also noticed porfolios isnt loading full universes.">
      <option name="closed" value="true" />
      <created>1759069870624</created>
      <option name="number" value="00054" />
      <option name="presentableId" value="LOCAL-00054" />
      <option name="project" value="LOCAL" />
      <updated>1759069870624</updated>
    </task>
    <task id="LOCAL-00055" summary="pre big change to evolutionary.py">
      <option name="closed" value="true" />
      <created>1759071199297</created>
      <option name="number" value="00055" />
      <option name="presentableId" value="LOCAL-00055" />
      <option name="project" value="LOCAL" />
      <updated>1759071199297</updated>
    </task>
    <task id="LOCAL-00056" summary="changed scoring to verify engine use of penalty caps. zero penalty test">
      <option name="closed" value="true" />
      <created>1759073713128</created>
      <option name="number" value="00056" />
      <option name="presentableId" value="LOCAL-00056" />
      <option name="project" value="LOCAL" />
      <updated>1759073713128</updated>
    </task>
    <task id="LOCAL-00057" summary="changed scoring to verify engine use of penalty caps. zero penalty test">
      <option name="closed" value="true" />
      <created>1759074710167</created>
      <option name="number" value="00057" />
      <option name="presentableId" value="LOCAL-00057" />
      <option name="project" value="LOCAL" />
      <updated>1759074710167</updated>
    </task>
    <task id="LOCAL-00058" summary="ea train inspector started. EA logger updated with session timeframe data. framework there but not working.">
      <option name="closed" value="true" />
      <created>1759078579041</created>
      <option name="number" value="00058" />
      <option name="presentableId" value="LOCAL-00058" />
      <option name="project" value="LOCAL" />
      <updated>1759078579041</updated>
    </task>
    <option name="localTasksCounter" value="59" />
    <servers />
  </component>
  <component name="TypeScriptGeneratedFilesManager">
    <option name="version" value="3" />
  </component>
  <component name="Vcs.Log.Tabs.Properties">
    <option name="TAB_STATES">
      <map>
        <entry key="MAIN">
          <value>
            <State />
          </value>
        </entry>
      </map>
    </option>
  </component>
  <component name="VcsManagerConfiguration">
    <MESSAGE value="implementing walkforward in strategy adapter page. still gettign error on run &#10;&#10;python -c &quot;import importlib; m=importlib.import_module('src.optimization.walkforward'); print('OK:', hasattr(m,'walk_forward'))&quot;" />
    <MESSAGE value="refactor storage and fix portfolio page error" />
    <MESSAGE value="fixed portfolio storage and loading in portfolios page" />
    <MESSAGE value="fixed portfolio loading in strategy adapter. problem loading historical when training" />
    <MESSAGE value="fixed loading problem, now not training" />
    <MESSAGE value="fixed memory_cache.py time error" />
    <MESSAGE value="container width error resolved. loader spam removed" />
    <MESSAGE value="fixed thread calling error in Home.py" />
    <MESSAGE value="removed traps from home to keep neat" />
    <MESSAGE value="fixed walk forward error" />
    <MESSAGE value="ea jsonl log generation working" />
    <MESSAGE value="changed defulat model values and slider ranges" />
    <MESSAGE value="working ea_log_inspect.py" />
    <MESSAGE value="defualt ea params second update" />
    <MESSAGE value="graph working but no gen 0 to start. trade performance also not good relative to score. converges towards no trades" />
    <MESSAGE value="gen 0 showing up. still converging on no trades" />
    <MESSAGE value="refactored strategy adapter to remove walkforward into seperate page. added save load feature for ea params" />
    <MESSAGE value="working save es parmas button" />
    <MESSAGE value="md params file created" />
    <MESSAGE value="updated fitness calculation in evolutionary.py with normalized values to address noncorrelation of socres and ROE. improved but still replacing better models with worse performers with higher score" />
    <MESSAGE value="converted evolutionary.py to use json config and patched loader.py cache issue" />
    <MESSAGE value="added holding days and trade min max penalties in ea weight params config. updated helper scripts to integrate. worse resutls so far. also noticed porfolios isnt loading full universes." />
    <MESSAGE value="pre big change to evolutionary.py" />
    <MESSAGE value="changed scoring to verify engine use of penalty caps. zero penalty test" />
    <MESSAGE value="ea train inspector started. EA logger updated with session timeframe data. framework there but not working." />
    <option name="LAST_COMMIT_MESSAGE" value="ea train inspector started. EA logger updated with session timeframe data. framework there but not working." />
  </component>
</project><|MERGE_RESOLUTION|>--- conflicted
+++ resolved
@@ -4,17 +4,6 @@
     <option name="autoReloadType" value="SELECTIVE" />
   </component>
   <component name="ChangeListManager">
-<<<<<<< HEAD
-    <list default="true" id="2f29820a-9804-4812-9b6e-6d4c72e92726" name="Changes" comment="ea train inspector started. EA logger updated with session timeframe data. framework there but not working.">
-      <change afterPath="$PROJECT_DIR$/scripts/repro_env_reset.py" afterDir="false" />
-      <change beforePath="$PROJECT_DIR$/.idea/alpaca_trader.iml" beforeDir="false" afterPath="$PROJECT_DIR$/.idea/alpaca_trader.iml" afterDir="false" />
-      <change beforePath="$PROJECT_DIR$/.idea/misc.xml" beforeDir="false" afterPath="$PROJECT_DIR$/.idea/misc.xml" afterDir="false" />
-      <change beforePath="$PROJECT_DIR$/.idea/workspace.xml" beforeDir="false" afterPath="$PROJECT_DIR$/.idea/workspace.xml" afterDir="false" />
-      <change beforePath="$PROJECT_DIR$/pages/2_1_EA_Train_Inspector.py" beforeDir="false" afterPath="$PROJECT_DIR$/pages/3_EA_Train_Inspector.py" afterDir="false" />
-    </list>
-=======
-    <list default="true" id="2f29820a-9804-4812-9b6e-6d4c72e92726" name="Changes" comment="ea train inspector started. EA logger updated with session timeframe data. framework there but not working." />
->>>>>>> 361f5274
     <option name="SHOW_DIALOG" value="false" />
     <option name="HIGHLIGHT_CONFLICTS" value="true" />
     <option name="HIGHLIGHT_NON_ACTIVE_CHANGELIST" value="false" />
